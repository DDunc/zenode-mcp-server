--- conflicted
+++ resolved
@@ -12,7 +12,6 @@
 
 **DEVELOPER CONTEXT**: The developer working on this project is a Python novice with strong JavaScript/TypeScript/Node.js/bash experience. When working with the existing Python code, explain Python concepts, ecosystem, toolchain, and syntax as if teaching someone who understands JS/TS/Node.js but is new to Python.
 
-<<<<<<< HEAD
 This repository contains both:
 - **zenode/** - The active Node.js/TypeScript implementation 
 - **Python files** - Reference implementation for feature parity (read-only for comparison)
@@ -23,25 +22,6 @@
 - Conversation threading with Redis
 - Docker-based deployment
 - MCP protocol compliance
-=======
-This script automatically runs:
-- Ruff linting with auto-fix
-- Black code formatting 
-- Import sorting with isort
-- Complete unit test suite (excluding integration tests)
-- Verification that all checks pass 100%
-
-**Run Integration Tests (requires API keys):**
-```bash
-# Run integration tests that make real API calls
-./run_integration_tests.sh
-
-# Run integration tests + simulator tests
-./run_integration_tests.sh --with-simulator
-```
-
-### Server Management
->>>>>>> 4faa661c
 
 ## Development Practices
 
@@ -51,9 +31,6 @@
 
 ## Code Quality and Testing
 
-<<<<<<< HEAD
-[Rest of the file remains the same as in the previous content]
-=======
 ### Log Management
 
 #### View Server Logs
@@ -315,5 +292,4 @@
 - All dependencies from `requirements.txt` installed
 - Proper API keys configured in `.env` file
 
-This guide provides everything needed to efficiently work with the Zen MCP Server codebase using Claude. Always run quality checks before and after making changes to ensure code integrity.
->>>>>>> 4faa661c
+This guide provides everything needed to efficiently work with the Zen MCP Server codebase using Claude. Always run quality checks before and after making changes to ensure code integrity.